# -*- coding: utf-8 -*-
# Author: Daniel Ryan <ryand5@tcd.ie>

import copy

import numpy as np
import astropy.units as u
from astropy.io import fits
from astropy.table import Table
from astropy.time import Time, TimeDelta
from ndcube import NDCube, NDCubeSequence
from ndcube.utils.wcs import WCS
from ndcube.utils.cube import convert_extra_coords_dict_to_input_format
import ndcube.utils.sequence

from slitspectrographpy import utils

__all__ = ['SlitSpectrogramCube', 'SlitSpectrogramCubeSequence']

# Define some custom error messages.
APPLY_EXPOSURE_TIME_ERROR = ("Exposure time correction has probably already "
                             "been applied since the unit already includes "
                             "inverse time. To apply exposure time correction "
                             "anyway, set 'force' kwarg to True.")
UNDO_EXPOSURE_TIME_ERROR = ("Exposure time correction has probably already "
                            "been undone since the unit does not include "
                            "inverse time. To undo exposure time correction "
                            "anyway, set 'force' kwarg to True.")

class RasterSequence(NDCubeSequence):
    """Class for holding, slicing and plotting spectrogram data.

    This class contains all the functionality of its super class with
    some additional functionalities.

    Parameters
    ----------
    data_list: `list`
        List of `Raster` objects from the same spectral window and OBS ID.
        Must also contain the 'detector type' in its meta attribute.

    meta: `dict` or header object
        Metadata associated with the sequence.

    slit_step_axis: `int`
        The axis of the Raster instances corresponding to time.

    """
    def __init__(self, data_list, meta=None, slit_step_axis=0):
        # Initialize Sequence.
<<<<<<< HEAD
        super().__init__(data_list, meta=meta)
        self._slit_step_axis = slit_step_axis

    @property
    def slice_as_SnS(self):
        """
        Method to slice instance as though data were taken as a sit-and-stare,
        i.e. slit position and raster number are combined into a single axis.
        """
        return _SnSSlicer(self)

    @property
    def slice_as_raster(self):
        """
        Method to slice instance as though data were 4D,
        i.e. raster number, slit step position, position along slit, wavelength.
        """
        return _SequenceSlicer(self)
=======
        super().__init__(data_list, meta=meta, common_axis=common_axis)
>>>>>>> 7f8395d6

    def apply_exposure_time_correction(self, undo=False, copy=False, force=False):
        """
        Applies or undoes exposure time correction to data and uncertainty and adjusts unit.

        Correction is only applied (undone) if the object's unit doesn't (does)
        already include inverse time.  This can be overridden so that correction
        is applied (undone) regardless of unit by setting force=True.

        Parameters
        ----------
        undo: `bool`
            If False, exposure time correction is applied.
            If True, exposure time correction is removed.
            Default=False

        copy: `bool`
            If True a new instance with the converted data values is returned.
            If False, the current instance is overwritten.
            Default=False

        force: `bool`
            If not True, applies (undoes) exposure time correction only if unit
            doesn't (does) already include inverse time.
            If True, correction is applied (undone) regardless of unit.  Unit is still
            adjusted accordingly.

        Returns
        -------
        result: `None` or `SlitSpectrogramCubeSequence`
            If copy=False, the original SlitSpectrogramCubeSequence is modified with the
            exposure time correction applied (undone).
            If copy=True, a new SlitSpectrogramCubeSequence is returned with the correction
            applied (undone).

        """
        converted_data_list = []
        for cube in self.data:
            converted_data_list.append(cube.apply_exposure_time_correction(undo=undo,
                                                                           force=force))
        if copy is True:
            return SlitSpectrogramCubeSequence(
                converted_data_list, meta=self.meta, common_axis=self._common_axis)
        else:
            self.data = converted_data_list

<<<<<<< HEAD

class SlitSpectrogramCube(NDCube):
=======
class Raster(NDCube):
>>>>>>> 7f8395d6
    """
    Class representing a sit-and-stare or single raster of slit spectrogram data.

    Must be described by a single WCS.

    Parameters
    ----------
    data: `numpy.ndarray`
        The array holding the actual data in this object.

    wcs: `ndcube.wcs.wcs.WCS`
        The WCS object containing the axes' information

    unit : `astropy.unit.Unit` or `str`
        Unit for the dataset. Strings that can be converted to a Unit are allowed.

    meta : dict-like object
        Additional meta information about the dataset.

    uncertainty : any type, optional
        Uncertainty in the dataset. Should have an attribute uncertainty_type
        that defines what kind of uncertainty is stored, for example "std"
        for standard deviation or "var" for variance. A metaclass defining
        such an interface is NDUncertainty - but isn’t mandatory. If the uncertainty
        has no such attribute the uncertainty is stored as UnknownUncertainty.
        Defaults to None.

    mask : any type, optional
        Mask for the dataset. Masks should follow the numpy convention
        that valid data points are marked by False and invalid ones with True.
        Defaults to None.

    extra_coords : iterable of `tuple`s, each with three entries
        (`str`, `int`, `astropy.units.quantity` or array-like)
        Gives the name, axis of data, and values of coordinates of a data axis not
        included in the WCS object.

    copy : `bool`, optional
        Indicates whether to save the arguments as copy. True copies every attribute
        before saving it while False tries to save every parameter as reference.
        Note however that it is not always possible to save the input as reference.
        Default is False.
    """
    def __init__(self, data, wcs, extra_coords, unit, uncertainty=None, meta=None,
                 mask=None, copy=False, missing_axes=None):
        # Check extra_coords contains required coords.
        required_extra_coords_keys = ["time", "exposure time"]
        extra_coords_keys = [coord[0] for coord in extra_coords]
        if not all([key in extra_coords_keys for key in required_extra_coords_keys]):
            raise ValueError("The following extra coords must be supplied: {0} vs. {1} from {2}".format(
                required_extra_coords_keys, extra_coords_keys, extra_coords))
        # Initialize SlitSpectrogramCube.
        super().__init__(data, wcs, uncertainty=uncertainty, mask=mask, meta=meta, unit=unit,
                         extra_coords=extra_coords, copy=copy, missing_axes=missing_axes)

    def __getitem__(self, item):
        result = super().__getitem__(item)
<<<<<<< HEAD
        return SlitSpectrogramCube(
=======
        return Raster(
>>>>>>> 7f8395d6
            result.data, result.wcs,
            convert_extra_coords_dict_to_input_format(result.extra_coords, result.missing_axes),
            result.unit,result.uncertainty, result.meta,
            mask=result.mask, missing_axes=result.missing_axes)

    def apply_exposure_time_correction(self, undo=False, force=False):
        """
        Applies or undoes exposure time correction to data and uncertainty and adjusts unit.

        Correction is only applied (undone) if the object's unit doesn't (does)
        already include inverse time.  This can be overridden so that correction
        is applied (undone) regardless of unit by setting force=True.

        Parameters
        ----------
        undo: `bool`
            If False, exposure time correction is applied.
            If True, exposure time correction is undone.
            Default=False

        force: `bool`
            If not True, applies (undoes) exposure time correction only if unit
            doesn't (does) already include inverse time.
            If True, correction is applied (undone) regardless of unit.  Unit is still
            adjusted accordingly.

        Returns
        -------
        result: `SlitSpectrogramCube`
            New SlitSpectrogramCube in new units.

        """
        # Get exposure time in seconds and change array's shape so that
        # it can be broadcast with data and uncertainty arrays.
        exposure_time_s = self.extra_coords["exposure time"]["value"].to(u.s).value
        if not self.extra_coords["exposure time"]["value"].isscalar:
            if len(self.dimensions) == 1:
                pass
            elif len(self.dimensions) == 2:
                exposure_time_s = exposure_time_s[:, np.newaxis]
            elif len(self.dimensions) == 3:
                exposure_time_s = exposure_time_s[:, np.newaxis, np.newaxis]
            else:
                raise ValueError(
                    "SlitSpectrogramCube dimensions must be 2 or 3. Dimensions={0}".format(
                        len(self.dimensions.shape)))
        # Based on value on undo kwarg, apply or remove exposure time correction.
        if undo is True:
            new_data_arrays, new_unit = _uncalculate_exposure_time_correction(
                (self.data, self.uncertainty.array), self.unit, exposure_time_s, force=force)
        else:
            new_data_arrays, new_unit = _calculate_exposure_time_correction(
                (self.data, self.uncertainty.array), self.unit, exposure_time_s, force=force)
        # Return new instance of SlitSpectrogramCube with correction applied/undone.
        return SlitSpectrogramCube(
            new_data_arrays[0], self.wcs,
            convert_extra_coords_dict_to_input_format(self.extra_coords, self.missing_axes),
            new_unit, new_data_arrays[1], self.meta, mask=self.mask, missing_axes=self.missing_axes)


def _calculate_exposure_time_correction(old_data_arrays, old_unit, exposure_time,
                                        force=False):
    """
    Applies exposure time correction to data arrays.
    Parameters
    ----------
    old_data_arrays: iterable of `numpy.ndarray`s
        Arrays of data to be converted.
    old_unit: `astropy.unit.Unit`
        Unit of data arrays.
    exposure_time: `numpy.ndarray`
        Exposure time in seconds for each exposure in data arrays.
    Returns
    -------
    new_data_arrays: `list` of `numpy.ndarray`s
        Data arrays with exposure time corrected for.
    new_unit_time_accounted: `astropy.unit.Unit`
        Unit of new data arrays after exposure time correction.
    """
    # If force is not set to True and unit already includes inverse time,
    # raise error as exposure time correction has probably already been
    # applied and should not be applied again.
    if force is not True and u.s in old_unit.decompose().bases:
        raise ValueError(APPLY_EXPOSURE_TIME_ERROR)
    else:
        # Else, either unit does not include inverse time and so
        # exposure does need to be applied, or
        # user has set force=True and wants the correction applied
        # regardless of the unit.
        new_data_arrays = [old_data/exposure_time for old_data in old_data_arrays]
        new_unit = old_unit/u.s
    return new_data_arrays, new_unit


def _uncalculate_exposure_time_correction(old_data_arrays, old_unit,
                                          exposure_time, force=False):
    """
    Removes exposure time correction from data arrays.
    Parameters
    ----------
    old_data_arrays: iterable of `numpy.ndarray`s
        Arrays of data to be converted.
    old_unit: `astropy.unit.Unit`
        Unit of data arrays.
    exposure_time: `numpy.ndarray`
        Exposure time in seconds for each exposure in data arrays.
    Returns
    -------
    new_data_arrays: `list` of `numpy.ndarray`s
        Data arrays with exposure time correction removed.
    new_unit_time_accounted: `astropy.unit.Unit`
        Unit of new data arrays after exposure time correction removed.
    """
    # If force is not set to True and unit does not include inverse time,
    # raise error as exposure time correction has probably already been
    # undone and should not be undone again.
    if force is not True and u.s in (old_unit*u.s).decompose().bases:
        raise ValueError(UNDO_EXPOSURE_TIME_ERROR)
    else:
        # Else, either unit does include inverse time and so
        # exposure does need to be removed, or
        # user has set force=True and wants the correction removed
        # regardless of the unit.
        new_data_arrays = [old_data * exposure_time for old_data in old_data_arrays]
        new_unit = old_unit*u.s
    return new_data_arrays, new_unit


class _SnSSlicer:
    """
    Helper class to make slicing in index_as_cube sliceable/indexable like a
    numpy array.
    Parameters
    ----------
    seq : `ndcube.NDCubeSequence`
        Object of NDCubeSequence.
    """

    def __init__(self, seq):
        self.seq = seq

    def __getitem__(self, item):
        return utils.sequence._slice_sequence_as_SnS(self.seq, item)


class _SequenceSlicer:
    def __init__(self, seq):
        self.seq = seq

    def __getitem__(self, item):
        return ndcube.utils.sequence.slice_sequence(self.seq, item)<|MERGE_RESOLUTION|>--- conflicted
+++ resolved
@@ -48,7 +48,6 @@
     """
     def __init__(self, data_list, meta=None, slit_step_axis=0):
         # Initialize Sequence.
-<<<<<<< HEAD
         super().__init__(data_list, meta=meta)
         self._slit_step_axis = slit_step_axis
 
@@ -67,9 +66,6 @@
         i.e. raster number, slit step position, position along slit, wavelength.
         """
         return _SequenceSlicer(self)
-=======
-        super().__init__(data_list, meta=meta, common_axis=common_axis)
->>>>>>> 7f8395d6
 
     def apply_exposure_time_correction(self, undo=False, copy=False, force=False):
         """
@@ -116,12 +112,7 @@
         else:
             self.data = converted_data_list
 
-<<<<<<< HEAD
-
-class SlitSpectrogramCube(NDCube):
-=======
 class Raster(NDCube):
->>>>>>> 7f8395d6
     """
     Class representing a sit-and-stare or single raster of slit spectrogram data.
 
@@ -179,11 +170,7 @@
 
     def __getitem__(self, item):
         result = super().__getitem__(item)
-<<<<<<< HEAD
-        return SlitSpectrogramCube(
-=======
         return Raster(
->>>>>>> 7f8395d6
             result.data, result.wcs,
             convert_extra_coords_dict_to_input_format(result.extra_coords, result.missing_axes),
             result.unit,result.uncertainty, result.meta,
