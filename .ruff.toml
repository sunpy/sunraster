--- conflicted
+++ resolved
@@ -14,7 +14,6 @@
   "W",
   "UP",
   "PT",
-<<<<<<< HEAD
 ]
 extend-ignore = [
   # pycodestyle
@@ -22,34 +21,10 @@
   "E712", # Avoid equality comparisons to True; use if {cond}: for truth checks
   "E721", # type comparison Use is and is not for type comparisons, or isinstance() for isinstance checks
   # upgrades
-=======
-  "BLE",
-  "A",
-  "C4",
-  "INP",
-  "PIE",
-  "T20",
-  "RET",
-  "TID",
-  "PTH",
-  "PD",
-  "PLC",
-  "PLE",
-  "FLY",
-  "NPY",
-  "PERF",
-  "RUF",
-]
-extend-ignore = [
-  # pycodestyle (E, W)
-  "E501", # ignore line length will use a formatter instead
-  # pyupgrade (UP)
->>>>>>> a28532ae
   "UP038", # Use | in isinstance - not compatible with models and is slower
   # pytest (PT)
   "PT001", # Always use pytest.fixture()
   "PT004", # Fixtures which don't return anything should have leading _
-<<<<<<< HEAD
   "PT011",  # except(ValueRaises) is too broad
   "PT023", # Always use () on pytest decorators
   # flake8-pie
@@ -61,18 +36,6 @@
   "RUF012",  # Mutable class attributes should be annotated with `typing.ClassVar`
   "RUF013",  # PEP 484 prohibits implicit `Optional`
   "RUF015",  # Prefer `next(iter(...))` over single element slice
-=======
-  "PT023", # Always use () on pytest decorators
-  # flake8-pie (PIE)
-  "PIE808", # Disallow passing 0 as the first argument to range
-  # flake8-use-pathlib (PTH)
-  "PTH123", # open() should be replaced by Path.open()
-  # Ruff (RUF)
-  "RUF003", # Ignore ambiguous quote marks, doesn't allow ' in comments
-  "RUF012", # Mutable class attributes should be annotated with `typing.ClassVar`
-  "RUF013", # PEP 484 prohibits implicit `Optional`
-  "RUF015", # Prefer `next(iter(...))` over single element slice
->>>>>>> a28532ae
 ]
 
 [lint.per-file-ignores]
@@ -101,14 +64,11 @@
 "test_*.py" = [
   "E402", # Module level import not at top of cell
 ]
-<<<<<<< HEAD
 "examples/**.py" = [
   "T201", # allow use of print in examples
 ]
 "__init__.py" = ["E402", "F401", "F403"]
 "test_*.py" = ["B011", "D", "E402", "PGH001", "S101"]
-=======
->>>>>>> a28532ae
 
 [lint.pydocstyle]
 convention = "numpy"